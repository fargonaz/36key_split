--- conflicted
+++ resolved
@@ -31,11 +31,7 @@
 &kp Q           &kp W        &kp E        &kp R        &kp T         &kp Y         &kp U        &kp I        &kp O        &kp P
 &kp A           &kp S        &kp D        &kp F        &kp G         &kp H         &kp J        &kp K        &kp L        &kp SEMI
 &kp Z           &kp X        &kp C        &kp V        &kp B         &kp N         &kp M        &kp COMMA    &kp DOT      &kp SLASH
-<<<<<<< HEAD
-                             &kp BSPC     &lt 4 ESC    &mo LOWER     &to 3     &kp ENTER     &kp SPACE
-=======
                              &kp BSPC     &lt 4 ESC    &mo LOWER     &to 3         &kp  ENTER   &kp SPACE
->>>>>>> 6c840436
             >;
         };
 
@@ -54,11 +50,7 @@
             bindings = <
 &kp EXCL      &kp AT       &kp HASH      &kp LBKT      &kp RBKT       &kp PLUS  &mt F7 N7 &mt F8 N8 &mt F9 N9 &mt F10 N0
 &trans        &kp TILDE    &kp DQT       &kp LEFT_PARENTHESIS  &kp RIGHT_PARENTHESIS  &kp MINUS &mt F4 N4 &mt F5 N5 &mt F6 N6 &kp UNDER
-<<<<<<< HEAD
-&to 1         &kp CAPS     &kp LC(LS(C)) &kp LC(LS(V)) &kp BSLH       &kp EQUAL &mt F1 N1 &mt F2 N2 &mt F3 N3 &kp TILDE
-=======
 &to 1        &kp CAPS     &kp LC(LS(C)) &kp LC(LS(V)) &kp BSLH       &kp EQUAL &mt F1 N1 &mt F2 N2 &mt F3 N3 &kp TILDE
->>>>>>> 6c840436
                            &trans        &trans        &trans         &trans    &trans      &trans
             >;
         };
