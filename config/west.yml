--- conflicted
+++ resolved
@@ -1,10 +1,6 @@
 manifest:
   remotes:
     - name: zmkfirmware
-<<<<<<< HEAD
-=======
-      #url-base: https://github.com/petejohanson
->>>>>>> dc400211
       url-base: https://github.com/zmkfirmware
     - name: urob
       url-base: https://github.com/urob
@@ -13,14 +9,7 @@
   projects:
     - name: zmk
       remote: zmkfirmware
-<<<<<<< HEAD
-      #revision: feat/pointers-with-input-processors
-      revision: v0.2
-=======
-      # revision: feat/pointers-with-input-processors
       revision: main
-      # revision: v0.2
->>>>>>> dc400211
       import: app/west.yml
     - name: zmk-helpers
       remote: urob
